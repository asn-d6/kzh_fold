use crate::commitment::{CommitmentScheme, Len};
use crate::gadgets::absorb::AbsorbNonNative;
use crate::gadgets::r1cs::r1cs::{Error, R1CSShape};
use ark_crypto_primitives::sponge::Absorb;
use ark_ec::CurveGroup;
use ark_ff::{AdditiveGroup, PrimeField};
use ark_serialize::{CanonicalDeserialize, CanonicalSerialize};
use rayon::iter::{
    IndexedParallelIterator, IntoParallelIterator, IntoParallelRefIterator, ParallelIterator,
};
use std::fmt;
use crate::gadgets::r1cs::R1CSInstance;

#[derive(CanonicalSerialize, CanonicalDeserialize)]
pub struct OvaInstance<G: CurveGroup, C: CommitmentScheme<G>> {
    /// commitment to <witness||[0], [g]||[h]>
    pub commitment: C::Commitment,
    /// X is assumed to start with `u`.
    pub X: Vec<G::ScalarField>,
}

impl<G: CurveGroup, C: CommitmentScheme<G>> Clone for OvaInstance<G, C> {
    fn clone(&self) -> Self {
        Self {
            commitment: self.commitment,
            X: self.X.clone(),
        }
    }
}

impl<G: CurveGroup, C: CommitmentScheme<G>> fmt::Debug for OvaInstance<G, C>
where
    C::Commitment: fmt::Debug,
{
    fn fmt(&self, f: &mut fmt::Formatter<'_>) -> fmt::Result {
        f.debug_struct("R1CSInstance")
            .field("commitment", &self.commitment)
            .field("X", &self.X)
            .finish()
    }
}

impl<G: CurveGroup, C: CommitmentScheme<G>> PartialEq for OvaInstance<G, C> {
    fn eq(&self, other: &Self) -> bool {
        self.commitment == other.commitment && self.X == other.X
    }
}

impl<G: CurveGroup, C: CommitmentScheme<G>> Eq for OvaInstance<G, C> where C::Commitment: Eq {}

#[derive(Clone, Debug, PartialEq, Eq, CanonicalSerialize, CanonicalDeserialize)]
pub struct OvaWitness<G: CurveGroup> {
    pub W: Vec<G::ScalarField>,
}

/// in essence, it's the as OvaInstance, it's only for better prototypes
#[derive(CanonicalSerialize, CanonicalDeserialize)]
pub struct RelaxedOvaInstance<G: CurveGroup, C: CommitmentScheme<G>> {
    pub commitment: C::Commitment,
    /// X is assumed to start with `u`.
    pub X: Vec<G::ScalarField>,
}

impl<G: CurveGroup, C: CommitmentScheme<G>> Clone for RelaxedOvaInstance<G, C> {
    fn clone(&self) -> Self {
        Self {
            commitment: self.commitment,
            X: self.X.clone(),
        }
    }
}

impl<G: CurveGroup, C: CommitmentScheme<G>> fmt::Debug for RelaxedOvaInstance<G, C>
where
    C::Commitment: fmt::Debug,
{
    fn fmt(&self, f: &mut fmt::Formatter<'_>) -> fmt::Result {
        f.debug_struct("RelaxedOvaInstance")
            .field("commitment", &self.commitment)
            .field("X", &self.X)
            .finish()
    }
}

impl<G: CurveGroup, C: CommitmentScheme<G>> PartialEq for RelaxedOvaInstance<G, C> {
    fn eq(&self, other: &Self) -> bool {
        self.commitment == other.commitment
            && self.X == other.X
    }
}

impl<G: CurveGroup, C: CommitmentScheme<G>> Eq for RelaxedOvaInstance<G, C> where C::Commitment: Eq {}


#[derive(Default, Clone, Debug, PartialEq, Eq, CanonicalSerialize, CanonicalDeserialize)]
pub struct RelaxedOvaWitness<G: CurveGroup> {
    pub W: Vec<G::ScalarField>,
    pub E: Vec<G::ScalarField>,
}

impl<G: CurveGroup> R1CSShape<G> {
    pub fn is_ova_satisfied<C: CommitmentScheme<G>>(
        &self,
        U: &OvaInstance<G, C>,
        W: &OvaWitness<G>,
        pp: &C::PP,
    ) -> Result<(), Error> {
        assert_eq!(W.W.len(), self.num_vars);
        assert_eq!(U.X.len(), self.num_io);
        assert_eq!(pp.len(), self.num_vars + self.num_constraints);

        let z = [U.X.as_slice(), W.W.as_slice()].concat();
        let Az = self.A.multiply_vec(&z);
        let Bz = self.B.multiply_vec(&z);
        let Cz = self.C.multiply_vec(&z);

        if ark_std::cfg_into_iter!(0..self.num_constraints).any(|idx| Az[idx] * Bz[idx] != Cz[idx])
        {
            return Err(Error::NotSatisfied);
        }

        // commit to W || E
        let concat: Vec<G::ScalarField> = {
            let mut res = Vec::new();
            res.extend(W.W.clone());
            res.extend(vec![G::ScalarField::ZERO; self.num_constraints]);
            res
        };

        if U.commitment != C::commit(pp, &concat) {
            return Err(Error::NotSatisfied);
        }

        Ok(())
    }

    pub fn is_relaxed_ova_satisfied<C: CommitmentScheme<G>>(
        &self,
        U: &RelaxedOvaInstance<G, C>,
        W: &RelaxedOvaWitness<G>,
        pp: &C::PP,
    ) -> Result<(), Error> {
        assert_eq!(W.W.len(), self.num_vars);
        assert_eq!(U.X.len(), self.num_io);
        assert_eq!(W.E.len(), self.num_constraints);
        assert_eq!(pp.len(), self.num_vars + self.num_constraints);

        let z = [U.X.as_slice(), W.W.as_slice()].concat();
        let Az = self.A.multiply_vec(&z);
        let Bz = self.B.multiply_vec(&z);
        let Cz = self.C.multiply_vec(&z);

        let u = U.X[0];

        if ark_std::cfg_into_iter!(0..self.num_constraints)
            .any(|idx| Az[idx] * Bz[idx] != u * Cz[idx] + W.E[idx])
        {
            return Err(Error::NotSatisfied);
        }

        let concat = {
            let mut res = Vec::new();
            res.extend(W.W.clone());
            res.extend(W.E.clone());
            res
        };

        let commitment = C::commit(pp, concat.as_slice());

        if U.commitment != commitment {
            return Err(Error::NotSatisfied);
        }

        Ok(())
    }
}

impl<G: CurveGroup, C: CommitmentScheme<G>> RelaxedOvaInstance<G, C> {
    pub fn new(shape: &R1CSShape<G>) -> Self {
        Self {
            commitment: C::Commitment::default(),
            X: vec![G::ScalarField::ZERO; shape.num_io],
        }
    }

    /// Folds an incoming **non-relaxed** [`OvaInstance`] into the current one.
    pub fn fold(
        &self,
        U2: &OvaInstance<G, C>,
        com_T: &C::Commitment,
        r: &G::ScalarField,
    ) -> Result<Self, Error> {
        let (X1, comm_W1) = (&self.X, self.commitment);
        let (X2, comm_W2) = (&U2.X, &U2.commitment);

        let X: Vec<G::ScalarField> = ark_std::cfg_iter!(X1)
            .zip(X2)
            .map(|(a, b)| *a + *r * *b)
            .collect();
<<<<<<< HEAD
        let res = *comm_W2 + *com_T;
        let commitment_W = comm_W1 + res * *r;
=======
        let commitment_W = comm_W1 + (*comm_W2 + *com_T) * *r;
>>>>>>> 769d77c6

        Ok(Self { commitment: commitment_W, X })
    }
}

pub fn commit_T<G: CurveGroup, C: CommitmentScheme<G>>(
    shape: &R1CSShape<G>,
    pp: &C::PP,
    U1: &RelaxedOvaInstance<G, C>,
    W1: &RelaxedOvaWitness<G>,
    U2: &OvaInstance<G, C>,
    W2: &OvaWitness<G>,
) -> Result<(Vec<G::ScalarField>, C::Commitment), Error> {
    assert_eq!(pp.len(), shape.num_vars + shape.num_constraints);

    let z1 = [&U1.X, &W1.W[..]].concat();
    let Az1 = shape.A.multiply_vec(&z1);
    let Bz1 = shape.B.multiply_vec(&z1);
    let Cz1 = shape.C.multiply_vec(&z1);

    let z2 = [&U2.X, &W2.W[..]].concat();
    let Az2 = shape.A.multiply_vec(&z2);
    let Bz2 = shape.B.multiply_vec(&z2);
    let Cz2 = shape.C.multiply_vec(&z2);

    // Circle-product.
    let Az1_Bz2: Vec<G::ScalarField> = ark_std::cfg_iter!(Az1)
        .zip(&Bz2)
        .map(|(&a, &b)| a * b)
        .collect();
    let Az2_Bz1: Vec<G::ScalarField> = ark_std::cfg_iter!(Az2)
        .zip(&Bz1)
        .map(|(&a, &b)| a * b)
        .collect();

    // Scalar product.
    // u2 = 1 since U2 is non-relaxed instance, thus no multiplication required for Cz1.
    let u1 = U1.X[0];
    let u1_Cz2: Vec<G::ScalarField> = ark_std::cfg_into_iter!(Cz2).map(|cz2| u1 * cz2).collect();

    // Compute cross-term.
    let T: Vec<G::ScalarField> = ark_std::cfg_into_iter!(0..Az1_Bz2.len())
        .map(|i| Az1_Bz2[i] + Az2_Bz1[i] - u1_Cz2[i] - Cz1[i])
        .collect();


    let concat = {
        let mut res = Vec::new();
        res.extend(vec![G::ScalarField::ZERO; shape.num_vars]);
        res.extend(T.clone());
        res
    };
    assert_eq!(concat.len(), pp.len());

    let comm_T = C::commit(pp, concat.as_slice());

    Ok((T, comm_T))
}

impl<G: CurveGroup, C: CommitmentScheme<G>> From<&OvaInstance<G, C>> for RelaxedOvaInstance<G, C> {
    fn from(instance: &OvaInstance<G, C>) -> Self {
        Self {
            commitment: instance.commitment,
            X: instance.X.clone(),
        }
    }
}

impl<G: CurveGroup> RelaxedOvaWitness<G> {
    pub fn zero(shape: &R1CSShape<G>) -> Self {
        Self {
            W: vec![G::ScalarField::ZERO; shape.num_vars],
            E: vec![G::ScalarField::ZERO; shape.num_constraints],
        }
    }

    /// Initializes a new [`RelaxedOvaWitness`] from an [`OvaWitness`].
    pub fn from(shape: &R1CSShape<G>, witness: &OvaWitness<G>) -> Self {
        Self {
            W: witness.W.clone(),
            E: vec![G::ScalarField::ZERO; shape.num_constraints],
        }
    }

    /// Folds an incoming **non-relaxed** [`OvaWitness`] into the current one.
    pub fn fold(
        &self,
        W2: &OvaWitness<G>,
        T: &[G::ScalarField],
        r: &G::ScalarField,
    ) -> Result<Self, Error> {
        let (W1, E1) = (&self.W, &self.E);
        let W2 = &W2.W;

        if W1.len() != W2.len() {
            return Err(Error::InvalidWitnessLength);
        }

        let W: Vec<G::ScalarField> = ark_std::cfg_iter!(W1)
            .zip(W2)
            .map(|(a, b)| *a + *r * *b)
            .collect();

        // Note that W2 is not relaxed, thus E2 = 0.
        let E: Vec<G::ScalarField> = ark_std::cfg_iter!(E1)
            .zip(T)
            .map(|(a, b)| *a + *r * *b)
            .collect();
        Ok(Self { W, E })
    }
}

#[cfg(test)]
pub(crate) mod tests {
    #![allow(non_upper_case_globals)]
    #![allow(clippy::needless_range_loop)]

    use crate::commitment::CommitmentScheme;
    use crate::gadgets::r1cs::ova::{commit_T, OvaInstance, OvaWitness, RelaxedOvaInstance, RelaxedOvaWitness};
    use crate::gadgets::r1cs::r1cs::tests::{to_field_elements, to_field_sparse, A, B, C};
    use crate::gadgets::r1cs::r1cs::{R1CSInstance, R1CSShape, R1CSWitness};
    use crate::hash::pederson::PedersenCommitment;
    use ark_bls12_381::{Fr, G1Projective as G};
    use ark_ff::Zero;
    use ark_std::UniformRand;
    use rand::thread_rng;

    #[test]
    fn is_satisfied() {
        let (a, b, c) = {
            (
                to_field_sparse::<G>(A),
                to_field_sparse::<G>(B),
                to_field_sparse::<G>(C),
            )
        };

        const NUM_CONSTRAINTS: usize = 4;
        const NUM_WITNESS: usize = 4;
        const NUM_PUBLIC: usize = 2;

        let pp = PedersenCommitment::<G>::setup(
            NUM_WITNESS + NUM_CONSTRAINTS,
            b"test",
            &(),
        );

        let pp_r1cs = pp[0..NUM_WITNESS].to_vec();

        let shape = R1CSShape::<G>::new(
            NUM_CONSTRAINTS,
            NUM_WITNESS,
            NUM_PUBLIC,
            &a,
            &b,
            &c,
        ).unwrap();

        let X = to_field_elements::<G>(&[1, 35]);
        let W = to_field_elements::<G>(&[3, 9, 27, 30]);

        // zero vector E
        let E = vec![Fr::zero(); NUM_CONSTRAINTS];

        // commit to W || E
        let concat = {
            let mut res = Vec::new();
            res.extend(W.clone());
            res.extend(E.clone());
            res
        };

        let commitment = PedersenCommitment::<G>::commit(&pp, &concat);

        // R1CS instance/witness
        let instance = R1CSInstance::<G, PedersenCommitment<G>>::new(
            &shape,
            &commitment,
            &X,
        ).unwrap();
        let witness = R1CSWitness::<G>::new(&shape, &W).unwrap();

        // convert ova instance/witness
        let ova_instance = OvaInstance { commitment: instance.commitment_W, X: instance.X };


        let ova_witness = OvaWitness {
            W: witness.W,
        };

        // check ova instance/witness is satisfied
        shape.is_ova_satisfied::<PedersenCommitment<G>>(
            &ova_instance,
            &ova_witness,
            &pp,
        ).expect("satisfy failed");

        // convert to relaxed ova instance/witness
        let mut relaxed_ova_instance = RelaxedOvaInstance::from(&ova_instance);
        let mut relaxed_ova_witness = RelaxedOvaWitness::from(&shape, &ova_witness);

        // check it's still satisfied
        shape.is_relaxed_ova_satisfied::<PedersenCommitment<G>>(
            &relaxed_ova_instance,
            &relaxed_ova_witness,
            &pp,
        ).expect("satisfy failed");

        // fold multiple times with the instance/witness
        for _ in 0..3 {
            let (T, com_T) = commit_T(
                &shape,
                &pp,
                &relaxed_ova_instance,
                &relaxed_ova_witness,
                &ova_instance,
                &ova_witness,
            ).unwrap();

            let r = Fr::rand(&mut thread_rng());
            relaxed_ova_instance = relaxed_ova_instance.fold(&ova_instance, &com_T, &r).unwrap();
            relaxed_ova_witness = relaxed_ova_witness.fold(&ova_witness, &T, &r).unwrap();
        }

        // now check it is still satisfied
        shape.is_relaxed_ova_satisfied::<PedersenCommitment<G>>(
            &relaxed_ova_instance,
            &relaxed_ova_witness,
            &pp,
        ).expect("satisfy failed");
    }
}<|MERGE_RESOLUTION|>--- conflicted
+++ resolved
@@ -197,12 +197,7 @@
             .zip(X2)
             .map(|(a, b)| *a + *r * *b)
             .collect();
-<<<<<<< HEAD
-        let res = *comm_W2 + *com_T;
-        let commitment_W = comm_W1 + res * *r;
-=======
         let commitment_W = comm_W1 + (*comm_W2 + *com_T) * *r;
->>>>>>> 769d77c6
 
         Ok(Self { commitment: commitment_W, X })
     }
